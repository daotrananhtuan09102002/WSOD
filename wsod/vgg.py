--- conflicted
+++ resolved
@@ -104,32 +104,16 @@
         result = {'probs': probs}
 
         if return_cam:
-<<<<<<< HEAD
             reversed_cams = None
             if use_ccam is not None:
                 reversed_cams = self._compute_ccam(x.detach().clone(), logits, use_ccam)
                 result['reversed_cams'] = reversed_cams
 
+            if labels is None:
+                labels = torch.round(probs)
             cams = self._compute_cam(x.detach().clone(), labels, reversed_cams)        
             result['cams'] = cams
 
-=======
-            cams = []
-            feature_map = x.detach().clone()
-
-            if labels is None:
-                labels = torch.round(probs)
-
-            for label, feature in zip(labels, feature_map):
-                cam_per_image = dict()
-                for nonzeros in label.nonzero():
-                    i = nonzeros.item()
-                    cam_weights = self.fc.weight[i]
-                    cam_per_image[i] = (cam_weights[:,None,None] * feature).mean(0, keepdim=False)
-
-                cams.append(cam_per_image)
-            return {'probs': probs, 'cams': cams}
->>>>>>> 7d9c16bf
         
         return result
 
@@ -214,32 +198,17 @@
         result = {'probs': probs}
 
         if return_cam:
-<<<<<<< HEAD
             reversed_cams = None
             if use_ccam is not None:
                 reversed_cams = self._compute_ccam(unerased_x.detach().clone(), logits, use_ccam)
                 result['reversed_cams'] = reversed_cams
 
+            if labels is None:
+                labels = torch.round(probs)
+
             cams = self._compute_cam(unerased_x.detach().clone(), labels, reversed_cams)        
             result['cams'] = cams
 
-=======
-            cams = []
-            feature_map = unerased_x.detach().clone()
-
-            if labels is None:
-                labels = torch.round(probs)
-
-            for label, feature in zip(labels, feature_map):
-                cam_per_image = dict()
-                for nonzeros in label.nonzero():
-                    i = nonzeros.item()
-                    cam_weights = self.fc.weight[i]
-                    cam_per_image[i] = (cam_weights[:,None,None] * feature).mean(0, keepdim=False)
-
-                cams.append(cam_per_image)
-            return {'probs': probs, 'cams': cams}
->>>>>>> 7d9c16bf
         
         return result
 
